--- conflicted
+++ resolved
@@ -1,9 +1,9 @@
 import os
-<<<<<<< HEAD
 import requests
 from keycloak.keycloak_openid import KeycloakOpenID
 from django.contrib.auth.models import User, Group
 from sentry_sdk import set_user
+from generic_app.rest_api.views.lex_api.LexAPI import get_client_roles
 
 ADMIN = 'admin'
 STANDARD = 'standard'
@@ -56,13 +56,6 @@
             "roles": request.user.roles,
             "permissions": get_tokens_and_permissions(request)["permissions"]}
 
-=======
-
-from django.contrib.auth.models import User, Group
-from sentry_sdk import set_user
-from generic_app.rest_api.views.lex_api.LexAPI import get_client_roles
->>>>>>> 616f2d16
-
 def resolve_user(request, id_token, rbac=True):
     # ask graph if logged in user is in a group /me/memberOf
     # want to see group 6d558e06-309d-4d6c-bb50-54f37a962e40
