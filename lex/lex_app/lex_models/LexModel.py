from django.db import models
from django_lifecycle import LifecycleModel, hook, AFTER_UPDATE, AFTER_CREATE

from lex.lex_app.rest_api.context import operation_context

class LexModel(LifecycleModel):
    created_by = models.TextField(null=True, blank=True, editable=False)
    edited_by = models.TextField(null=True, blank=True, editable=False)

    class Meta:
        abstract = True

    @hook(AFTER_UPDATE)
    def update_edited_by(self):
<<<<<<< HEAD
        try:
            context = context_id.get()
            if context and 'request_obj' in context and hasattr(context['request_obj'], 'auth'):
                self.edited_by = f"{context['request_obj'].auth['name']} ({context['request_obj'].auth['sub']})"
            elif context and context.get('celery_task'):
                # Running in Celery task
                self.edited_by = 'Celery Background Task'
            else:
                self.edited_by = 'Initial Data Upload'
        except Exception:
            # Fallback if context access fails
            self.edited_by = 'System Process'

    @hook(AFTER_CREATE)
    def update_created_by(self):
        try:
            context = context_id.get()
            if context and 'request_obj' in context and hasattr(context['request_obj'], 'auth'):
                self.created_by = f"{context['request_obj'].auth['name']} ({context['request_obj'].auth['sub']})"
            elif context and context.get('celery_task'):
                # Running in Celery task
                self.created_by = 'Celery Background Task'
            else:
                self.created_by = 'Initial Data Upload'
        except Exception:
            # Fallback if context access fails
            self.created_by = 'System Process'
=======
        context = operation_context.get()
        if context and hasattr(context['request_obj'], 'auth'):
            self.edited_by = f"{context['request_obj'].auth['name']} ({context['request_obj'].auth['sub']})"
        else:
            self.edited_by = 'Initial Data Upload'

    @hook(AFTER_CREATE)
    def update_created_by(self):
        context = operation_context.get()
        if context and hasattr(context['request_obj'], 'auth'):
            self.created_by = f"{context['request_obj'].auth['name']} ({context['request_obj'].auth['sub']})"
        else:
            self.created_by = 'Initial Data Upload'
>>>>>>> 170150e4


    def track(self):
        del self.skip_history_when_saving


    def untrack(self):
        self.skip_history_when_saving = True
<|MERGE_RESOLUTION|>--- conflicted
+++ resolved
@@ -4,6 +4,7 @@
 from lex.lex_app.rest_api.context import operation_context
 
 class LexModel(LifecycleModel):
+    
     created_by = models.TextField(null=True, blank=True, editable=False)
     edited_by = models.TextField(null=True, blank=True, editable=False)
 
@@ -12,35 +13,6 @@
 
     @hook(AFTER_UPDATE)
     def update_edited_by(self):
-<<<<<<< HEAD
-        try:
-            context = context_id.get()
-            if context and 'request_obj' in context and hasattr(context['request_obj'], 'auth'):
-                self.edited_by = f"{context['request_obj'].auth['name']} ({context['request_obj'].auth['sub']})"
-            elif context and context.get('celery_task'):
-                # Running in Celery task
-                self.edited_by = 'Celery Background Task'
-            else:
-                self.edited_by = 'Initial Data Upload'
-        except Exception:
-            # Fallback if context access fails
-            self.edited_by = 'System Process'
-
-    @hook(AFTER_CREATE)
-    def update_created_by(self):
-        try:
-            context = context_id.get()
-            if context and 'request_obj' in context and hasattr(context['request_obj'], 'auth'):
-                self.created_by = f"{context['request_obj'].auth['name']} ({context['request_obj'].auth['sub']})"
-            elif context and context.get('celery_task'):
-                # Running in Celery task
-                self.created_by = 'Celery Background Task'
-            else:
-                self.created_by = 'Initial Data Upload'
-        except Exception:
-            # Fallback if context access fails
-            self.created_by = 'System Process'
-=======
         context = operation_context.get()
         if context and hasattr(context['request_obj'], 'auth'):
             self.edited_by = f"{context['request_obj'].auth['name']} ({context['request_obj'].auth['sub']})"
@@ -54,7 +26,6 @@
             self.created_by = f"{context['request_obj'].auth['name']} ({context['request_obj'].auth['sub']})"
         else:
             self.created_by = 'Initial Data Upload'
->>>>>>> 170150e4
 
 
     def track(self):
