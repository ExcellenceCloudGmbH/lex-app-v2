import traceback
import logging

from django.db import transaction
from rest_framework_api_key.permissions import HasAPIKey

from lex.lex_app.logging.model_context import model_logging_context
from rest_framework.exceptions import APIException
from rest_framework.generics import RetrieveUpdateDestroyAPIView, CreateAPIView
from rest_framework.mixins import CreateModelMixin, UpdateModelMixin

from rest_framework.response import Response
from rest_framework import status
# import CalculationModel
from lex.lex_app.lex_models.CalculationModel import CalculationModel

# import update_calculation_status
from lex.lex_app.rest_api.signals import update_calculation_status
from lex.lex_app.logging.AuditLogMixin import AuditLogMixin
from lex.lex_app.rest_api.context import OperationContext
from lex.lex_app.rest_api.views.model_entries.mixins.DestroyOneWithPayloadMixin import (
    DestroyOneWithPayloadMixin,
)
from lex.lex_app.rest_api.views.model_entries.mixins.ModelEntryProviderMixin import (
    ModelEntryProviderMixin,
)
<<<<<<< HEAD
from lex.lex_app.logging.cache_manager import CacheManager
from lex_app.logging.websocket_notifier import WebSocketNotifier

logger = logging.getLogger(__name__)
=======
from rest_framework.permissions import IsAuthenticated
from rest_framework.exceptions import PermissionDenied

from lex_app.rest_api.views.permissions.UserPermission import UserPermission
>>>>>>> 5a559b75


class OneModelEntry(
    AuditLogMixin,
    ModelEntryProviderMixin,
    DestroyOneWithPayloadMixin,
    RetrieveUpdateDestroyAPIView,
    CreateAPIView,
):
    permission_classes = [IsAuthenticated]

    def create(self, request, *args, **kwargs):
        model_container = self.kwargs["model_container"]
        instance = model_container.model_class()
        if not instance.can_create(request):
            return Response(
                {
                    "message": f"You are not authorized to create a record in {model_container.model_class.__name__}"
                },
                status=status.HTTP_400_BAD_REQUEST  # use 400/422 instead of 403
            )

            # return Response(data={}, status=status.HTTP_204_NO_CONTENT, headers={}, exception=e)

        calculationId = self.kwargs["calculationId"]

        with OperationContext(request, calculationId) as context_id:

            try:
                with transaction.atomic():
                    response = CreateModelMixin.create(self, request, *args, **kwargs)
                
            except Exception as e:
                raise APIException(
                    {"error": f"{e} ", "traceback": traceback.format_exc()}
                )

            return response

    def update(self, request, *args, **kwargs):

        model_container = self.kwargs["model_container"]
        calculationId = self.kwargs["calculationId"]
        instance = model_container.model_class()

        
        
        # if not instance.can_edit(request):
        #     return Response(
        #         {
        #             "message": f"You are not authorized to edit a record in {model_container.model_class.__name__}"
        #         },
        #         status=status.HTTP_400_BAD_REQUEST  # use 400/422 instead of 403
        #     )

        with OperationContext(request, calculationId):
            instance = model_container.model_class.objects.filter(
                pk=self.kwargs["pk"]
            ).first()
            with model_logging_context(instance):
                if "calculate" in request.data and request.data["calculate"] == "true":
                    # instance = model_container.model_class.objects.filter(pk=self.kwargs["pk"]).first()
                    instance.untrack()
                    instance.is_calculated = CalculationModel.IN_PROGRESS
                    instance.save(skip_hooks=True)
                    calculation_id = calculationId
                    calculation_record = f"{instance._meta.model_name}_{instance.pk}"
                    WebSocketNotifier.send_calculation_update(
                        calculation_id=calculationId,
                        calculation_record=f"{instance._meta.model_name}_{instance.pk}"
                    )
                    cache_key = CacheManager.build_cache_key(
                        calculation_record,
                        calculation_id
                    )
                    CacheManager.store_message(cache_key, "")
                    instance.track()
                    update_calculation_status(instance)

                # TODO: For sharepoint preview, find a new way to create an audit log with the new structure
                # if "edited_file" not in request.data:

                try:
                    response = UpdateModelMixin.update(self, request, *args, **kwargs)


                except Exception as e:
                    raise APIException(
                        {"error": f"{e} ", "traceback": traceback.format_exc()}
                    )

                return response<|MERGE_RESOLUTION|>--- conflicted
+++ resolved
@@ -11,10 +11,8 @@
 
 from rest_framework.response import Response
 from rest_framework import status
-# import CalculationModel
 from lex.lex_app.lex_models.CalculationModel import CalculationModel
 
-# import update_calculation_status
 from lex.lex_app.rest_api.signals import update_calculation_status
 from lex.lex_app.logging.AuditLogMixin import AuditLogMixin
 from lex.lex_app.rest_api.context import OperationContext
@@ -24,17 +22,14 @@
 from lex.lex_app.rest_api.views.model_entries.mixins.ModelEntryProviderMixin import (
     ModelEntryProviderMixin,
 )
-<<<<<<< HEAD
+from rest_framework.permissions import IsAuthenticated
+from rest_framework.exceptions import PermissionDenied
+
+from lex_app.rest_api.views.permissions.UserPermission import UserPermission
 from lex.lex_app.logging.cache_manager import CacheManager
 from lex_app.logging.websocket_notifier import WebSocketNotifier
 
 logger = logging.getLogger(__name__)
-=======
-from rest_framework.permissions import IsAuthenticated
-from rest_framework.exceptions import PermissionDenied
-
-from lex_app.rest_api.views.permissions.UserPermission import UserPermission
->>>>>>> 5a559b75
 
 
 class OneModelEntry(
@@ -66,7 +61,7 @@
             try:
                 with transaction.atomic():
                     response = CreateModelMixin.create(self, request, *args, **kwargs)
-                
+
             except Exception as e:
                 raise APIException(
                     {"error": f"{e} ", "traceback": traceback.format_exc()}
@@ -79,16 +74,6 @@
         model_container = self.kwargs["model_container"]
         calculationId = self.kwargs["calculationId"]
         instance = model_container.model_class()
-
-        
-        
-        # if not instance.can_edit(request):
-        #     return Response(
-        #         {
-        #             "message": f"You are not authorized to edit a record in {model_container.model_class.__name__}"
-        #         },
-        #         status=status.HTTP_400_BAD_REQUEST  # use 400/422 instead of 403
-        #     )
 
         with OperationContext(request, calculationId):
             instance = model_container.model_class.objects.filter(
