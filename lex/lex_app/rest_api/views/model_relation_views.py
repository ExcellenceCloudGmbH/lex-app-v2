import copy

import copy
from rest_framework.permissions import IsAuthenticated
from rest_framework.response import Response
from rest_framework.views import APIView
from rest_framework_api_key.permissions import HasAPIKey

from lex.lex_app.rest_api.model_collection.model_collection import ModelCollection
from lex.lex_app.model_utils.ModelStructure import ModelStructure


class ModelStructureObtainView(APIView):
    http_method_names = ["get"]
    permission_classes = [HasAPIKey | IsAuthenticated]

    # These must be set when wiring up the view:
    model_collection = None
    get_model_structure_func = None
    get_container_func = None

    def delete_restricted_nodes_from_model_structure(self, tree, request):
        """
        Recursively remove nodes the user cannot list. This now uses the fast,
        refactored can_list method on the model instance.
        """
        for key in list(tree.keys()):
            node = tree[key]
            # If it's a leaf node representing a model, check list permission
            if node.get("type") == "Model":
                try:
                    model_container = self.get_container_func(key)
                    # Instantiate the model to call its permission check method
                    model_instance = model_container.model_class()

                    # Use the new, simple, and efficient permission check
                    if hasattr(
                        model_instance, "can_list"
                    ) and not model_instance.can_list(request):
                        del tree[key]
                        continue

                except Exception as e:
                    raise e
                    # If we can't get a container or check permissions, remove it for safety
                    del tree[key]
                    continue

            # Recurse into children
            if "children" in node and isinstance(node["children"], dict):
                self.delete_restricted_nodes_from_model_structure(
                    node["children"], request
                )

    def get(self, request, *args, **kwargs):
        # 1) Copy the raw tree
        structure = copy.deepcopy(self.get_model_structure_func())

        # 2) Prune nodes the user is not authorized to see
        self.delete_restricted_nodes_from_model_structure(structure, request)

        # 3) Annotate with serializers (this logic remains the same)
        def annotate(subtree):
            for node_id, node in subtree.items():
                try:
                    container = self.get_container_func(node_id)
                except Exception:
                    container = None
<<<<<<< HEAD

                node['tracked'] = node_id.lower() not in ModelStructure.UNTRACKED_MODELS
                print(ModelStructure.UNTRACKED_MODELS)
                if container and hasattr(container, "serializers_map") and container.serializers_map:
=======
                if container and hasattr(container, "serializers_map"):
>>>>>>> 5a559b75
                    node["available_serializers"] = list(
                        container.serializers_map.keys()
                    )
                children = node.get("children")
                if isinstance(children, dict):
                    annotate(children)

        annotate(structure)

        return Response(structure)


class ModelStylingObtainView(APIView):
    http_method_names = ["get"]
    model_collection: ModelCollection = None
    permission_classes = [HasAPIKey | IsAuthenticated]

    def get(self, request, *args, **kwargs):
        user = request.user
        user_dependent_model_styling = self.model_collection.model_styling.copy()
        for key in user_dependent_model_styling.keys():
            # FIXME remove try-catch
            try:
                container = self.model_collection.get_container(key).model_class

                if hasattr(
                    container, "modification_restriction"
                ):  # FIXME change these ugly calls of hasattr
                    # FIXME: this is only set if there is an entry in @user_dependent_model_styling for the model
                    #   if this is not the case (which mostly holds), then the restrictions are not transfered to the
                    #   frontend --> fix this via own route for modification_restriction (which is better anyway)
                    user_dependent_model_styling[key][
                        "can_read_in_general"
                    ] = container.modification_restriction.can_read_in_general(
                        user, violations=None
                    )
                    user_dependent_model_styling[key][
                        "can_modify_in_general"
                    ] = container.modification_restriction.can_modify_in_general(
                        user, violations=None
                    )
                    user_dependent_model_styling[key][
                        "can_create_in_general"
                    ] = container.modification_restriction.can_create_in_general(
                        user, violations=None
                    )
            except KeyError:
                # happens if key not in container
                pass

        return Response(user_dependent_model_styling)


class Overview(APIView):
    http_method_names = ["get"]
    HTML_reports = None

    def get(self, request, *args, **kwargs):
        user = request.user
        class_name = kwargs["report_name"]
        html_report_class = self.HTML_reports[class_name]
        html = html_report_class().get_html(user)
        return Response(html)


class ProcessStructure(APIView):
    http_method_names = ["get"]
    processes = None

    def get(self, request, *args, **kwargs):
        class_name = kwargs["process_name"]
        process_class = self.processes[class_name]
        process_structure = process_class().get_structure()
        return Response(process_structure)


# import copy
#
# import copy
# from rest_framework.permissions import IsAuthenticated
# from rest_framework.response import Response
# from rest_framework.views import APIView
# from rest_framework_api_key.permissions import HasAPIKey
#
# from lex.lex_app.rest_api.model_collection.model_collection import ModelCollection
# from lex_app.rest_api.views.authentication.KeycloakManager import KeycloakManager
#
#
# class ModelStructureObtainView(APIView):
#     http_method_names = ["get"]
#     permission_classes = [HasAPIKey | IsAuthenticated]
#
#     # These must be set when wiring up the view:
#     model_collection = None
#     get_model_structure_func = None
#     get_container_func = None
#
#     def get_access_rights_for_user(self, access_token):
#         """
#         Generates a detailed list of a user's permissions for all models, records, and fields.
#
#         Args:
#             access_token (str): The user's Keycloak access token.
#
#         Returns:
#             list: A list of permission dictionaries formatted for the frontend.
#         """
#         if not access_token:
#             return []
#
#         kc_manager = KeycloakManager()
#         uma_permissions = kc_manager.get_uma_permissions(access_token)
#
#         access_rights = []
#
#         # A dictionary to group permissions by resource and record
#         # Format: { 'resource_name': { 'record_id': {'scopes'}, 'model_level': {'scopes'} } }
#         grouped_perms = {}
#
#         for perm in uma_permissions:
#             resource_name = perm.get('rsname')
#             if not resource_name:
#                 continue
#
#             record_id = perm.get('resource_set_id')
#             scopes = set(perm.get('scopes', []))
#
#             if resource_name not in grouped_perms:
#                 grouped_perms[resource_name] = {}
#
#             if record_id:
#                 if record_id not in grouped_perms[resource_name]:
#                     grouped_perms[resource_name][record_id] = set()
#                 grouped_perms[resource_name][record_id].update(scopes)
#             else:
#                 if 'model_level' not in grouped_perms[resource_name]:
#                     grouped_perms[resource_name]['model_level'] = set()
#                 grouped_perms[resource_name]['model_level'].update(scopes)
#
#         # Process the grouped permissions into the final access_rights list
#         for resource, records in grouped_perms.items():
#             # Handle record-level permissions
#             for record_id, scopes in records.items():
#                 if record_id == 'model_level':
#                     continue
#                 for action in scopes:
#                     access_rights.append({
#                         "action": action,
#                         "resource": resource,
#                         "record": {"id": record_id}
#                     })
#
#             # Handle model-level permissions
#             if 'model_level' in records:
#                 for action in records['model_level']:
#                     access_rights.append({
#                         "action": action,
#                         "resource": resource
#                     })
#
#         return access_rights
#
#     def delete_restricted_nodes_from_model_structure(self, tree, request):
#         """
#         Recursively remove nodes the user cannot read based on Keycloak permissions.
#         """
#         for key in list(tree.keys()):
#             node = tree[key]
#             # If it's a leaf node representing a model, check read permission
#             if "children" not in node:
#                 try:
#                     # Get an instance of the model to check permissions against
#                     model_instance = self.get_container_func(key)
#
#                     # Temporarily attach the request to the context for the permission check
#                     # This is necessary for LexModel's permission methods to access the session
#                     from lex.lex_app.rest_api.context import context_id
#                     context_id.set({"request_obj": request})
#                     temp = model_instance.model_class()
#
#                     if not temp.can_read():
#                         del tree[key]
#                         del temp
#                         continue
#                     del temp
#                 except Exception:
#                     # If we can't get a container or check permissions, remove it for safety
#                     del tree[key]
#                     continue
#
#             # Recurse into children
#             if "children" in node and isinstance(node["children"], dict):
#                 self.delete_restricted_nodes_from_model_structure(node["children"], request)
#
#     def get(self, request, *args, **kwargs):
#         # 1) Copy the raw tree
#         structure = copy.deepcopy(self.get_model_structure_func())
#
#
#         # 2) Prune nodes the user is not authorized to see
#         self.delete_restricted_nodes_from_model_structure(structure, request)
#
#         # 3) Annotate with serializers (unchanged)
#         def annotate(subtree):
#             for node_id, node in subtree.items():
#                 try:
#                     container = self.get_container_func(node_id)
#                 except Exception:
#                     container = None
#                 if container and hasattr(container, "serializers_map"):
#                     node["available_serializers"] = list(container.serializers_map.keys())
#                 children = node.get("children")
#                 if isinstance(children, dict):
#                     annotate(children)
#
#         annotate(structure)
#
#         return Response(structure)
#
#<|MERGE_RESOLUTION|>--- conflicted
+++ resolved
@@ -7,7 +7,6 @@
 from rest_framework_api_key.permissions import HasAPIKey
 
 from lex.lex_app.rest_api.model_collection.model_collection import ModelCollection
-from lex.lex_app.model_utils.ModelStructure import ModelStructure
 
 
 class ModelStructureObtainView(APIView):
@@ -66,14 +65,7 @@
                     container = self.get_container_func(node_id)
                 except Exception:
                     container = None
-<<<<<<< HEAD
-
-                node['tracked'] = node_id.lower() not in ModelStructure.UNTRACKED_MODELS
-                print(ModelStructure.UNTRACKED_MODELS)
-                if container and hasattr(container, "serializers_map") and container.serializers_map:
-=======
                 if container and hasattr(container, "serializers_map"):
->>>>>>> 5a559b75
                     node["available_serializers"] = list(
                         container.serializers_map.keys()
                     )
