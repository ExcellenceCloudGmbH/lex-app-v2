from django.db import models
from rest_framework import serializers, viewsets

from lex_app.lex_models.LexModel import LexModel

# Field‐names that React-Admin expects
ID_FIELD_NAME = "id_field"
SHORT_DESCR_NAME = "short_description"



# --- NEW FILTERING LIST SERIALIZER ---
class FilteredListSerializer(serializers.ListSerializer):
    """
    A custom ListSerializer that filters out items that, after serialization,
    result in an empty dictionary.
    """

    def to_representation(self, data):
        iterable = data.all() if isinstance(data, models.Manager) else data
        ret = []
        for item in iterable:
            representation = self.child.to_representation(item)
            # Only include non-empty results in the final list
            if representation:
                ret.append(representation)
        return ret


# --- UPDATED PERMISSION-AWARE BASE SERIALIZER ---
class LexSerializer(serializers.ModelSerializer):
    """
    A custom ModelSerializer that controls field visibility and adds a
    `scopes` field to the output for each record.
    """
    # Define a new field to hold thescopes for each record.
    lex_reserved_scopes = serializers.SerializerMethodField()


    def get_lex_reserved_scopes(self, instance):
        """
        This method is called for each record to get its specific permissions.
        It calls the can_* methods on the model instance.
        """
        request = self.context.get('request')
        if not request:
            return {}

        lexmodel_fields =  set(map(lambda x: x.name, LexModel._meta.fields))
        edit = instance.can_edit(request) - lexmodel_fields - {'id'}
        delete = instance.can_delete(request)
        export = instance.can_export(request)
        if not edit:
            edit = []

        return {
            "edit": edit,
            "delete": delete,
            "export": export
        }

    def to_representation(self, instance):
        """
        This method completely reshapes the output to combine field values
        and their associated permissions.
        """
        request = self.context.get('request')

        # The can_read method from LexModel returns the set of visible fields.
        visible_fields = instance.can_read(request)
        if not visible_fields:
            return {}

        # 2. Get the default flat representation of the instance.
        # This gives us the raw values for all fields.
        representation = super().to_representation(instance)

        # Filter the representation to only include visible fields.
        # The `scopes` field is always included if the record is visible.
        for field_name in list(representation.keys()):
            if field_name not in visible_fields and field_name != 'lex_reserved_scopes' and field_name not in ['id', 'id_field', SHORT_DESCR_NAME]:
                representation.pop(field_name)

        return representation


# --- UPDATED BASE TEMPLATE ---
class RestApiModelSerializerTemplate(LexSerializer):
    """
    The base template for all auto-generated and wrapped serializers.
    It inherits the new nested permission structure from LexSerializer.
    """
    # Note: short_description is now implicitly handled by the parent's
    # to_representation method and will be nested like all other fields.
    short_description = serializers.SerializerMethodField()
    def get_short_description(self, obj):
        return str(obj)

    class Meta:
        model = None
        fields = "__all__"
        # Use our custom list serializer for all list views.
        list_serializer_class = FilteredListSerializer


class RestApiModelViewSetTemplate(viewsets.ModelViewSet):
    queryset = None
    serializer_class = None


# --- HELPER FUNCTIONS (Unchanged) ---

def model2serializer(model, fields=None, name_suffix=""):
    if not hasattr(model, "_meta"):
        return None
    if fields is None:
        fields = [f.name for f in model._meta.fields]
    model_name = model._meta.model_name.capitalize()
    class_name = (
        f"{model_name}{name_suffix.capitalize()}Serializer"
        if name_suffix
        else f"{model_name}Serializer"
    )

    # alias for model._meta.pk.name
    pk_alias = serializers.ReadOnlyField(default=model._meta.pk.name)

    all_fields = list(fields) + [ID_FIELD_NAME, SHORT_DESCR_NAME, "id"]
    return type(
        class_name,
        (RestApiModelSerializerTemplate,),
        {
<<<<<<< HEAD
            # add our alias‐and‐description fields
            ID_FIELD_NAME: serializers.ReadOnlyField(default=model._meta.pk.name),
=======
            ID_FIELD_NAME: pk_alias,
>>>>>>> 5a559b75
            "Meta": type(
                "Meta",
                (RestApiModelSerializerTemplate.Meta,),
                {"model": model, "fields": all_fields},
            ),
        },
    )


def _wrap_custom_serializer(custom_cls, model_class):
    meta = getattr(custom_cls, "Meta", type("Meta", (), {}))
    existing_fields = getattr(meta, "fields", "__all__")
    if existing_fields != "__all__":
        existing = list(existing_fields)
        for extra in (ID_FIELD_NAME, SHORT_DESCR_NAME, "id"):
            if extra not in existing:
                existing.append(extra)
        new_fields = existing
    else:
        new_fields = "__all__"
    NewMeta = type("Meta", (meta,),
                   {"model": model_class, "fields": new_fields, "list_serializer_class": FilteredListSerializer})
    attrs = {
        ID_FIELD_NAME: serializers.ReadOnlyField(default=model_class._meta.pk.name),
        SHORT_DESCR_NAME: serializers.SerializerMethodField(),
        "get_short_description": lambda self, obj: str(obj),
        "Meta": NewMeta,
    }
    base_classes = (LexSerializer, custom_cls)
    return type(f"{custom_cls.__name__}WithInternalFields", base_classes, attrs)


def get_serializer_map_for_model(model_class, default_fields=None):
    custom = getattr(model_class, "api_serializers", None)
    if isinstance(custom, dict) and custom:
        wrapped = {}
        for name, cls in custom.items():
            wrapped[name] = _wrap_custom_serializer(cls, model_class)
        return wrapped
    auto = model2serializer(model_class, default_fields)
    return {"default": auto}<|MERGE_RESOLUTION|>--- conflicted
+++ resolved
@@ -93,6 +93,7 @@
     # Note: short_description is now implicitly handled by the parent's
     # to_representation method and will be nested like all other fields.
     short_description = serializers.SerializerMethodField()
+
     def get_short_description(self, obj):
         return str(obj)
 
@@ -130,12 +131,7 @@
         class_name,
         (RestApiModelSerializerTemplate,),
         {
-<<<<<<< HEAD
-            # add our alias‐and‐description fields
-            ID_FIELD_NAME: serializers.ReadOnlyField(default=model._meta.pk.name),
-=======
             ID_FIELD_NAME: pk_alias,
->>>>>>> 5a559b75
             "Meta": type(
                 "Meta",
                 (RestApiModelSerializerTemplate.Meta,),
